--- conflicted
+++ resolved
@@ -2,11 +2,7 @@
   "name": "bigquery-previewer",
   "displayName": "BigQuery Previewer",
   "description": "A VS Code extension to analyze BigQuery SQL files via dry runs.",
-<<<<<<< HEAD
-  "version": "1.0.1",
-=======
   "version": "1.1.0",
->>>>>>> 50518014
   "publisher": "shabab",
   "author": {
     "name": "Ahmed Shabab Noor",
